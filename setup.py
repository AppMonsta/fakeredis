import os

from setuptools import setup


setup(
<<<<<<< HEAD
    name='fakenewsredis',
    version='0.9.4',
=======
    name='fakeredis',
    version='0.9.1',
>>>>>>> 0dd661f5
    description="Fake implementation of redis API for testing purposes.",
    long_description=open(os.path.join(os.path.dirname(__file__),
                                       'README.rst')).read(),
    license='BSD',
    url="https://github.com/ska-sa/fakenewsredis",
    author='James Saryerwinnie',
    author_email='js@jamesls.com',
    maintainer='Bruce Merry',
    maintainer_email='bmerry@ska.ac.za',
    py_modules=['fakenewsredis'],
    classifiers=[
        'Development Status :: 5 - Production/Stable',
        'License :: OSI Approved :: BSD License',
        'Programming Language :: Python :: 2',
        'Programming Language :: Python :: 2.6',
        'Programming Language :: Python :: 2.7',
        'Programming Language :: Python :: 3',
        'Programming Language :: Python :: 3.3',
        'Programming Language :: Python :: 3.4',
        'Programming Language :: Python :: 3.5',
        'Programming Language :: Python :: 3.6',
    ],
    install_requires=[
        'redis',
    ]
)<|MERGE_RESOLUTION|>--- conflicted
+++ resolved
@@ -4,13 +4,8 @@
 
 
 setup(
-<<<<<<< HEAD
     name='fakenewsredis',
-    version='0.9.4',
-=======
-    name='fakeredis',
-    version='0.9.1',
->>>>>>> 0dd661f5
+    version='0.9.5',
     description="Fake implementation of redis API for testing purposes.",
     long_description=open(os.path.join(os.path.dirname(__file__),
                                        'README.rst')).read(),
